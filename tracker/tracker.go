--- conflicted
+++ resolved
@@ -37,12 +37,8 @@
 type FilterConfig struct {
 	Address []web3.Address `json:"address"`
 	Topics  []*web3.Hash   `json:"topics"`
-<<<<<<< HEAD
 	Start   uint64
-	hash    string
-=======
 	Hash    string
->>>>>>> 89e2fdff
 	Async   bool
 }
 
